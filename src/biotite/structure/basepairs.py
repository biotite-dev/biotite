--- conflicted
+++ resolved
@@ -272,10 +272,12 @@
     -----
     Please note that ring normal vectors are assumed to be equal to the
     base normal vectors.
+
     Examples
     --------
     Compute the stacking interactions for a DNA-double-helix (PDB ID
     1BNA):
+
     >>> from os.path import join
     >>> dna_helix = load_structure(join(path_to_structures, "1bna.pdb"))
     >>> stacking_interactions = base_stacking(dna_helix)
@@ -307,14 +309,6 @@
        "Finding and visualizing nucleic acid base stacking"
        J Mol Biol Graph, 14(1), 6-11 (1996).
     """
-<<<<<<< HEAD
-    # Get the stacking candidates according to a N/O cutoff distance,
-    # where each base is identified as the first index of its respective
-    # residue
-    stacking_candidates, _ = _get_proximate_basepair_candidates(
-        atom_array, cutoff=15
-    )
-=======
     # Get the stacking candidates according to a cutoff distance, where
     # each base is identified as the first index of its respective
     # residue.
@@ -324,7 +318,6 @@
     # nucleotides' C1'-atoms was chosen.
     c1_mask = filter_nucleotides(atom_array) & (atom_array.atom_name == "C1'")
     stacking_candidates, _ = _get_proximate_residues(atom_array, c1_mask, 15)
->>>>>>> ea3e19a2
 
     # Contains the plausible pairs of stacked bases
     stacked_bases = []
@@ -509,29 +502,18 @@
     )
 
     # Combine the two boolean masks
-<<<<<<< HEAD
-    boolean_mask = np.logical_and(nucleotides_boolean, non_phosphate_boolean)
-
-    # Get only the nucleosides
-=======
     boolean_mask = nucleotides_boolean & non_phosphate_boolean
 
     # Get only nucleosides
->>>>>>> ea3e19a2
     nucleosides = atom_array[boolean_mask]
 
 
     # Get the basepair candidates according to a N/O cutoff distance,
     # where each base is identified as the first index of its respective
     # residue
-<<<<<<< HEAD
-    basepair_candidates, n_o_matches = _get_proximate_basepair_candidates(
-        nucleosides
-=======
     n_o_mask = np.isin(nucleosides.element, ["N", "O"])
     basepair_candidates, n_o_matches = _get_proximate_residues(
         nucleosides, n_o_mask, 3.6
->>>>>>> ea3e19a2
     )
 
     # Contains the plausible basepairs
@@ -564,11 +546,7 @@
             # Each N/O-pair is detected twice. Thus, the number of
             # matches must be divided by two.
             hbonds = n_o_pairs/2
-<<<<<<< HEAD
-        if not hbonds == -1:
-=======
         if hbonds != -1:
->>>>>>> ea3e19a2
             basepairs.append((base1_index, base2_index))
             if unique:
                 basepairs_hbonds.append(hbonds)
@@ -991,11 +969,7 @@
     return best_base, False
 
 
-<<<<<<< HEAD
-def _get_proximate_basepair_candidates(atom_array, cutoff = 3.6):
-=======
 def _get_proximate_residues(atom_array, boolean_mask, cutoff):
->>>>>>> ea3e19a2
     """
     Filter for residue pairs based on the distance between selected
     atoms.
@@ -1011,21 +985,6 @@
 
     Returns
     -------
-<<<<<<< HEAD
-    basepair_candidates : ndarray, dtype=int, shape=(n,2)
-        Contains the basepair candidates. Each row is equivalent to one
-        potential basepair. bases are represented as the first indices
-        of their corresponding residues.
-    n_o_pairs : ndarray, dtype=int, shape=(n,)
-        Contains the number of N/O pairs for each potential basepair.
-    """
-    # Get a boolean mask for the N and O atoms
-    n_o_mask = (filter_nucleotides(atom_array)
-              & np.isin(atom_array.element, ["N", "O"]))
-
-    # Get the indices of the N and O atoms that are within the maximum
-    # cutoff of each other
-=======
     pairs : ndarray, dtype=int, shape=(n,2)
         Contains the basepair candidates. Each row is equivalent to one
         potential basepair. bases are represented as the first indices
@@ -1037,7 +996,6 @@
 
     # Get the indices of the atoms that are within the maximum cutoff
     # of each other
->>>>>>> ea3e19a2
     indices = CellList(
         atom_array, cutoff, selection=boolean_mask
     ).get_atoms(atom_array.coord[boolean_mask], cutoff)
@@ -1063,17 +1021,6 @@
             pairs[:,0] == pairs[:,1]
         ), axis=0
     )
-<<<<<<< HEAD
-    # Sort the residue starts for each potential basepair
-    for i, candidate in enumerate(basepair_candidates):
-        basepair_candidates[i] = sorted(candidate)
-    # Make sure each base pair candidate is only listed once
-    basepair_candidates, n_o_pairs = np.unique(
-        basepair_candidates, axis=0, return_counts=True
-    )
-
-    return basepair_candidates, n_o_pairs
-=======
     # Sort the residue starts for each pair
     for i, candidate in enumerate(pairs):
         pairs[i] = sorted(candidate)
@@ -1081,7 +1028,6 @@
     pairs, count = np.unique(pairs, axis=0, return_counts=True)
 
     return pairs, count
->>>>>>> ea3e19a2
 
 
 def _filter_atom_type(atom_array, atom_names):
