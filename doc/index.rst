.. This source code is part of the Biotite package and is distributed
   under the 3-Clause BSD License. Please see 'LICENSE.rst' for further
   information.

#####################
Biotite documentation
#####################

.. sidebar:: Name origin

   Biotite is a mineral within the mica group.
   It can form brownish pseudohexagonal crystals.

   .. image:: https://upload.wikimedia.org/wikipedia/commons/3/3b/Biotite%2C_Sanidine_and_Nepheline_-_Ochtendung%2C_Eifel%2C_Germany.jpg
      :alt: Biotite image

The *Biotite* package bundles popular tasks in computational molecular biology
into a unifying *Python* framework.
It can handle the complete molecular biology workflow
for sequence and biomolecular structure data:

<<<<<<< HEAD
   - Fetching data from biological databases
   - Loading data from structure and sequence files
   - Analyzing and editing the data
=======
   - Downloading data from biological databases
   - Loading data from structure/sequence files
   - Analyzing and modifying the data
>>>>>>> e63bbfd6
   - Saving the data back to file
   - Interfacing external applications

The internal structure and sequence representations are based on *NumPy*
`ndarray` objects.
Vectorization and *Cython* based C-extensions render most operations
highly efficient.

Additionally, the package aims for simple usability and extensibility:
The objects representing structures and sequences can be indexed and sliced
like a `ndarray`.
Even the actual internal `ndarray` instances are easily accessible allowing
advanced users to implement their own algorithms upon the existing types.

If you use *Biotite* in a scientific publication, please cite:

| Kunzmann, P. & Hamacher, K. BMC Bioinformatics (2018) 19:346.
| `<https://doi.org/10.1186/s12859-018-2367-z>`_

----

**Sequence** subpackage
-----------------------
This subpackage contains functionality for working with sequence information
of any kind.
The package contains by default sequence types for nucleotides and proteins,
but the alphabet-based implementation allows simple integration of own sequence
types, even if they do not rely on letters.
Besides the standard I/O operations, the package includes general purpose
functions for sequence manipulations and global/local alignments.
On top of the actual sequence data, the subpackage can also handle sequence
features, to annotate your sequences with the respective functionality.
Eventually, the data can be visualized in different *Matplotlib* based
representations, ranging from sequence alignments to feature maps.

.. image:: /examples/gallery/sequence/images/sphx_glr_sw_genome_search_001.png
   :width: 48 %
   :target: examples/gallery/sequence/sw_genome_search.html

.. image:: /examples/gallery/sequence/images/sphx_glr_avidin_alignment_001.png
   :width: 48 %
   :target: examples/gallery/sequence/avidin_alignment.html

----

**Structure** subpackage
------------------------
This subpackage enables handling of 3D structures of biomolecules.
Simplified, a structure is represented by a list of atoms and their properties,
based on `ndarray` objects.
Optionally, this representation can be enriched with chemical bond information.
*Biotite* supports different structure formats, including the ones provided
by the *RCSB* and *Gromacs* trajectory formats.
The subpackage offers a wide range of functions for atom filtering,
coordinate transformations, angle and bond measurements,
accessible surface area calculation, structure superimposition and more.

.. image:: /examples/gallery/structure/images/sphx_glr_ramachandran_001.png
   :width: 48 %
   :target: examples/gallery/structure/ramachandran.html

.. image:: /examples/gallery/structure/images/sphx_glr_adjacency_matrix_001.png
   :width: 48 %
   :target: examples/gallery/structure/adjacency_matrix.html

----

**Application** subpackage
--------------------------
This subpackage provides interfaces for external software, in case *Biotite*'s
integrated functionality is not sufficient for your tasks.
These interfaces range from locally installed software (e.g. MSA software) to
web apps (e.g. BLAST).
The speciality is that the interfaces are seamless:
You do not have to write input files and read output files, you only have to
input `Python` objects and you get `Python` objects.
It is basically very similar to using normal `Python` functions.

.. image:: /examples/gallery/sequence/images/sphx_glr_lexa_conservation_001.png
   :width: 48 %
   :target: examples/gallery/sequence/lexa_conservation.html

.. image:: /examples/gallery/structure/images/sphx_glr_transketolase_sse_004.png
   :width: 48 %
   :target: examples/gallery/structure/transketolase_sse.html

----

**Database** subpackage
-----------------------
This subpackage is all about searching in and downloading data from biological
databases, including the probably most important ones: the *RCSB PDB* and the
*NCBI Entrez* database.


.. toctree::
   :maxdepth: 1
   :hidden:
   
   install
   tutorial/index
   apidoc/index
   examples/gallery/index
   extensions
   contribute
   logo

<|MERGE_RESOLUTION|>--- conflicted
+++ resolved
@@ -1,137 +1,131 @@
-.. This source code is part of the Biotite package and is distributed
-   under the 3-Clause BSD License. Please see 'LICENSE.rst' for further
-   information.
-
-#####################
-Biotite documentation
-#####################
-
-.. sidebar:: Name origin
-
-   Biotite is a mineral within the mica group.
-   It can form brownish pseudohexagonal crystals.
-
-   .. image:: https://upload.wikimedia.org/wikipedia/commons/3/3b/Biotite%2C_Sanidine_and_Nepheline_-_Ochtendung%2C_Eifel%2C_Germany.jpg
-      :alt: Biotite image
-
-The *Biotite* package bundles popular tasks in computational molecular biology
-into a unifying *Python* framework.
-It can handle the complete molecular biology workflow
-for sequence and biomolecular structure data:
-
-<<<<<<< HEAD
-   - Fetching data from biological databases
-   - Loading data from structure and sequence files
-   - Analyzing and editing the data
-=======
-   - Downloading data from biological databases
-   - Loading data from structure/sequence files
-   - Analyzing and modifying the data
->>>>>>> e63bbfd6
-   - Saving the data back to file
-   - Interfacing external applications
-
-The internal structure and sequence representations are based on *NumPy*
-`ndarray` objects.
-Vectorization and *Cython* based C-extensions render most operations
-highly efficient.
-
-Additionally, the package aims for simple usability and extensibility:
-The objects representing structures and sequences can be indexed and sliced
-like a `ndarray`.
-Even the actual internal `ndarray` instances are easily accessible allowing
-advanced users to implement their own algorithms upon the existing types.
-
-If you use *Biotite* in a scientific publication, please cite:
-
-| Kunzmann, P. & Hamacher, K. BMC Bioinformatics (2018) 19:346.
-| `<https://doi.org/10.1186/s12859-018-2367-z>`_
-
-----
-
-**Sequence** subpackage
------------------------
-This subpackage contains functionality for working with sequence information
-of any kind.
-The package contains by default sequence types for nucleotides and proteins,
-but the alphabet-based implementation allows simple integration of own sequence
-types, even if they do not rely on letters.
-Besides the standard I/O operations, the package includes general purpose
-functions for sequence manipulations and global/local alignments.
-On top of the actual sequence data, the subpackage can also handle sequence
-features, to annotate your sequences with the respective functionality.
-Eventually, the data can be visualized in different *Matplotlib* based
-representations, ranging from sequence alignments to feature maps.
-
-.. image:: /examples/gallery/sequence/images/sphx_glr_sw_genome_search_001.png
-   :width: 48 %
-   :target: examples/gallery/sequence/sw_genome_search.html
-
-.. image:: /examples/gallery/sequence/images/sphx_glr_avidin_alignment_001.png
-   :width: 48 %
-   :target: examples/gallery/sequence/avidin_alignment.html
-
-----
-
-**Structure** subpackage
-------------------------
-This subpackage enables handling of 3D structures of biomolecules.
-Simplified, a structure is represented by a list of atoms and their properties,
-based on `ndarray` objects.
-Optionally, this representation can be enriched with chemical bond information.
-*Biotite* supports different structure formats, including the ones provided
-by the *RCSB* and *Gromacs* trajectory formats.
-The subpackage offers a wide range of functions for atom filtering,
-coordinate transformations, angle and bond measurements,
-accessible surface area calculation, structure superimposition and more.
-
-.. image:: /examples/gallery/structure/images/sphx_glr_ramachandran_001.png
-   :width: 48 %
-   :target: examples/gallery/structure/ramachandran.html
-
-.. image:: /examples/gallery/structure/images/sphx_glr_adjacency_matrix_001.png
-   :width: 48 %
-   :target: examples/gallery/structure/adjacency_matrix.html
-
-----
-
-**Application** subpackage
---------------------------
-This subpackage provides interfaces for external software, in case *Biotite*'s
-integrated functionality is not sufficient for your tasks.
-These interfaces range from locally installed software (e.g. MSA software) to
-web apps (e.g. BLAST).
-The speciality is that the interfaces are seamless:
-You do not have to write input files and read output files, you only have to
-input `Python` objects and you get `Python` objects.
-It is basically very similar to using normal `Python` functions.
-
-.. image:: /examples/gallery/sequence/images/sphx_glr_lexa_conservation_001.png
-   :width: 48 %
-   :target: examples/gallery/sequence/lexa_conservation.html
-
-.. image:: /examples/gallery/structure/images/sphx_glr_transketolase_sse_004.png
-   :width: 48 %
-   :target: examples/gallery/structure/transketolase_sse.html
-
-----
-
-**Database** subpackage
------------------------
-This subpackage is all about searching in and downloading data from biological
-databases, including the probably most important ones: the *RCSB PDB* and the
-*NCBI Entrez* database.
-
-
-.. toctree::
-   :maxdepth: 1
-   :hidden:
-   
-   install
-   tutorial/index
-   apidoc/index
-   examples/gallery/index
-   extensions
-   contribute
-   logo
-
+.. This source code is part of the Biotite package and is distributed
+   under the 3-Clause BSD License. Please see 'LICENSE.rst' for further
+   information.
+
+#####################
+Biotite documentation
+#####################
+
+.. sidebar:: Name origin
+
+   Biotite is a mineral within the mica group.
+   It can form brownish pseudohexagonal crystals.
+
+   .. image:: https://upload.wikimedia.org/wikipedia/commons/3/3b/Biotite%2C_Sanidine_and_Nepheline_-_Ochtendung%2C_Eifel%2C_Germany.jpg
+      :alt: Biotite image
+
+The *Biotite* package bundles popular tasks in computational molecular biology
+into a unifying *Python* framework.
+It can handle the complete molecular biology workflow
+for sequence and biomolecular structure data:
+
+   - Fetching data from biological databases
+   - Loading data from structure/sequence files
+   - Analyzing and editing the data
+   - Saving the data back to file
+   - Interfacing external applications
+
+The internal structure and sequence representations are based on *NumPy*
+`ndarray` objects.
+Vectorization and *Cython* based C-extensions render most operations
+highly efficient.
+
+Additionally, the package aims for simple usability and extensibility:
+The objects representing structures and sequences can be indexed and sliced
+like a `ndarray`.
+Even the actual internal `ndarray` instances are easily accessible allowing
+advanced users to implement their own algorithms upon the existing types.
+
+If you use *Biotite* in a scientific publication, please cite:
+
+| Kunzmann, P. & Hamacher, K. BMC Bioinformatics (2018) 19:346.
+| `<https://doi.org/10.1186/s12859-018-2367-z>`_
+
+----
+
+**Sequence** subpackage
+-----------------------
+This subpackage contains functionality for working with sequence information
+of any kind.
+The package contains by default sequence types for nucleotides and proteins,
+but the alphabet-based implementation allows simple integration of own sequence
+types, even if they do not rely on letters.
+Besides the standard I/O operations, the package includes general purpose
+functions for sequence manipulations and global/local alignments.
+On top of the actual sequence data, the subpackage can also handle sequence
+features, to annotate your sequences with the respective functionality.
+Eventually, the data can be visualized in different *Matplotlib* based
+representations, ranging from sequence alignments to feature maps.
+
+.. image:: /examples/gallery/sequence/images/sphx_glr_sw_genome_search_001.png
+   :width: 48 %
+   :target: examples/gallery/sequence/sw_genome_search.html
+
+.. image:: /examples/gallery/sequence/images/sphx_glr_avidin_alignment_001.png
+   :width: 48 %
+   :target: examples/gallery/sequence/avidin_alignment.html
+
+----
+
+**Structure** subpackage
+------------------------
+This subpackage enables handling of 3D structures of biomolecules.
+Simplified, a structure is represented by a list of atoms and their properties,
+based on `ndarray` objects.
+Optionally, this representation can be enriched with chemical bond information.
+*Biotite* supports different structure formats, including the ones provided
+by the *RCSB* and *Gromacs* trajectory formats.
+The subpackage offers a wide range of functions for atom filtering,
+coordinate transformations, angle and bond measurements,
+accessible surface area calculation, structure superimposition and more.
+
+.. image:: /examples/gallery/structure/images/sphx_glr_ramachandran_001.png
+   :width: 48 %
+   :target: examples/gallery/structure/ramachandran.html
+
+.. image:: /examples/gallery/structure/images/sphx_glr_adjacency_matrix_001.png
+   :width: 48 %
+   :target: examples/gallery/structure/adjacency_matrix.html
+
+----
+
+**Application** subpackage
+--------------------------
+This subpackage provides interfaces for external software, in case *Biotite*'s
+integrated functionality is not sufficient for your tasks.
+These interfaces range from locally installed software (e.g. MSA software) to
+web apps (e.g. BLAST).
+The speciality is that the interfaces are seamless:
+You do not have to write input files and read output files, you only have to
+input `Python` objects and you get `Python` objects.
+It is basically very similar to using normal `Python` functions.
+
+.. image:: /examples/gallery/sequence/images/sphx_glr_lexa_conservation_001.png
+   :width: 48 %
+   :target: examples/gallery/sequence/lexa_conservation.html
+
+.. image:: /examples/gallery/structure/images/sphx_glr_transketolase_sse_004.png
+   :width: 48 %
+   :target: examples/gallery/structure/transketolase_sse.html
+
+----
+
+**Database** subpackage
+-----------------------
+This subpackage is all about searching in and downloading data from biological
+databases, including the probably most important ones: the *RCSB PDB* and the
+*NCBI Entrez* database.
+
+
+.. toctree::
+   :maxdepth: 1
+   :hidden:
+   
+   install
+   tutorial/index
+   apidoc/index
+   examples/gallery/index
+   extensions
+   contribute
+   logo
+